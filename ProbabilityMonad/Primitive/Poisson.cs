--- conflicted
+++ resolved
@@ -1,61 +1,30 @@
-<<<<<<< HEAD
-﻿using System;
-using MathNet.Numerics.Distributions;
-
-namespace ProbCSharp
-{
-    /// <summary>
-    /// Primitive Poisson distribution
-    /// </summary>
-    public class PoissonPrimitive : PrimitiveDist<int>
-    {
-        public double Lambda;
-        public Poisson Dist;
-        public Random Gen;
-        public PoissonPrimitive(double lambda, Random gen)
-        {
-            Lambda = lambda;
-            Dist = new Poisson(lambda);
-            Gen = gen;
-        }
-
-        public Func<int> Sample
-        {
-            get
-            {
-                return () => Dist.Sample();
-            }
-        }
-    }
-}
-=======
-﻿using System;
-using MathNet.Numerics.Distributions;
-
-namespace ProbCSharp
-{
-    /// <summary>
-    /// Primitive Poisson distribution
-    /// </summary>
-    public class PoissonPrimitive : PrimitiveDist<int>
-    {
-        public int Lambda;
-        public Poisson Dist;
-        public Random Gen;
-        public PoissonPrimitive(int lambda, Random gen)
-        {
-            Lambda = lambda;
-            Dist = new Poisson(lambda);
-            Gen = gen;
-        }
-
-        public Func<int> Sample
-        {
-            get
-            {
-                return () => Dist.Sample();
-            }
-        }
-    }
-}
->>>>>>> 298cf0ca
+﻿using System;
+using MathNet.Numerics.Distributions;
+
+namespace ProbCSharp
+{
+    /// <summary>
+    /// Primitive Poisson distribution
+    /// If lambda is non-integer, note it is subject to a floor operation
+    /// </summary>
+    public class PoissonPrimitive : PrimitiveDist<int>
+    {
+        public double Lambda;  
+        public Poisson Dist;
+        public Random Gen;
+        public PoissonPrimitive(double lambda, Random gen)
+        {
+            Lambda = lambda;
+            Dist = new Poisson(Math.Floor(lambda));
+            Gen = gen;
+        }
+
+        public Func<int> Sample
+        {
+            get
+            {
+                return () => Dist.Sample();
+            }
+        }
+    }
+}