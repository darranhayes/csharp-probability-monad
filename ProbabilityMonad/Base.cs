--- conflicted
+++ resolved
@@ -1,1121 +1,608 @@
-<<<<<<< HEAD
-﻿using System.Collections.Generic;
-using System.Linq;
-using ProbCSharp;
-using System;
-using MathNet.Numerics.LinearAlgebra;
-using MathNet.Numerics.LinearAlgebra.Double;
-
-namespace ProbCSharp
-{
-   /// <summary>
-   /// This class exports a whole bunch of constructors.
-   /// Basically avoids us typing new X<A, B, C>()
-   /// which can make code unreadable when we have really large types.
-   /// </summary>
-   public static class ProbBase
-   {
-      // Singleton instance of the random generator to avoid repeated values in tight loops
-      public static Random Gen = new Random();
-
-      #region Primitive object constructors
-      /// <summary>
-      /// Probability constructor
-      /// </summary>
-      public static Prob Prob(double probability)
-      {
-         return new LogProb(Math.Log(probability));
-      }
-
-      /// <summary>
-      /// ItemProb constructor 
-      /// </summary>
-      public static ItemProb<A> ItemProb<A>(A item, Prob prob)
-      {
-         return new ItemProb<A>(item, prob);
-      }
-
-      /// <summary>
-      /// Samples constructor
-      /// </summary>
-      public static Samples<A> Samples<A>(IEnumerable<ItemProb<A>> itemProbs)
-      {
-         return new Samples<A>(itemProbs);
-      }
-
-      /// <summary>
-      /// Tuple constructor
-      /// </summary>
-      public static Tuple<A, B> Tuple<A, B>(A a, B b)
-      {
-         return new Tuple<A, B>(a, b);
-      }
-      #endregion
-
-      #region Distribution constructors
-      /// <summary>
-      /// Finite uniform distribution over list of items. 
-      /// Only composable with other finite distributions.
-      /// </summary>
-      public static FiniteDist<A> EnumUniformF<A>(IEnumerable<A> items)
-      {
-         var uniform = Samples(items.Select(i => new ItemProb<A>(i, Prob(1))));
-         return new FiniteDist<A>(Importance.Normalize(uniform));
-      }
-
-      /// <summary>
-      /// Uniform distribution over list of items
-      /// </summary>
-      public static Dist<A> UniformFromList<A>(IEnumerable<A> items)
-      {
-         return Primitive(EnumUniformF(items));
-      }
-
-      /// <summary>
-      /// Uniform distribution over parameter items
-      /// Only composable with other finite distributions.
-      /// </summary>
-      public static FiniteDist<A> UniformF<A>(params A[] items)
-      {
-         var itemList = new List<A>(items);
-         return EnumUniformF(itemList);
-      }
-
-      /// <summary>
-      /// Uniform distribution over parameter items
-      /// </summary>
-      public static Dist<A> Uniform<A>(params A[] items)
-      {
-         return Primitive(UniformF(items));
-      }
-
-      /// <summary>
-      /// Bernoulli distribution constructed from success probability
-      /// Only composable with other finite distributions.
-      /// </summary>
-      public static FiniteDist<bool> BernoulliF(Prob prob)
-      {
-         return new FiniteDist<bool>(ItemProb(true, prob), ItemProb(false, Prob(1 - prob.Value)));
-      }
-
-      /// <summary>
-      /// Bernoulli distribution constructed from success probability
-      /// </summary>
-      public static Dist<bool> Bernoulli(Prob prob)
-      {
-         return Primitive(BernoulliF(prob));
-      }
-
-      /// <summary>
-      /// Bernoulli distribution constructed from success probability
-      /// </summary>
-      public static Dist<bool> Bernoulli(double prob)
-      {
-         return Primitive(BernoulliF(Prob(prob)));
-      }
-
-      /// <summary>
-      /// Bernoulli distribution constructed from two items, and probability of first item
-      /// </summary>
-      public static Dist<A> Bernoulli<A>(double prob, A option1, A option2)
-      {
-         return Primitive(BernoulliF(Prob(prob))).Select(b => b ? option1 : option2);
-      }
-
-      /// <summary>
-      /// Categorical distribution
-      /// Only composable with other finite distributions
-      /// </summary>
-      public static FiniteDist<A> CategoricalF<A>(Samples<A> samples)
-      {
-         return new FiniteDist<A>(samples);
-      }
-
-      /// <summary>
-      /// Categorical distribution
-      /// </summary> 
-      public static Dist<A> Categorical<A>(Samples<A> samples)
-      {
-         return Primitive(CategoricalF(samples).ToSampleDist());
-      }
-
-      /// <summary>
-      /// Categorical distribution
-      /// </summary> 
-      public static CategoricalPrimitive<A> CategoricalPrimitive<A>(A[] items, double [] probabilities)
-      {
-         return new CategoricalPrimitive<A>(items, probabilities, Gen);
-      }
-
-      /// <summary>
-      /// Primitive Contiuous Uniform distribution
-      /// Only composable with other primitive distributions
-      /// </summary>
-      public static ContinuousUniformPrimitive ContinuousUniformPrimitive()
-      {
-         return new ContinuousUniformPrimitive(Gen);
-      }
-
-      /// <summary>
-      /// Primitive Contiuous Uniform distribution
-      /// Only composable with other primitive distributions
-      /// </summary>
-      public static ContinuousUniformPrimitive ContinuousUniformPrimitive(double lower, double upper)
-      {
-         return new ContinuousUniformPrimitive(lower,upper, Gen);
-      }
-
-
-      /// <summary>
-      /// Primitive Poisson distribution
-      /// Only composable with other primitive distributions
-      /// </summary>
-      public static PoissonPrimitive PoissonPrimitive(double lambda)
-      {
-         return new PoissonPrimitive(lambda, Gen);
-      }
-
-      /// <summary>
-      /// Primitive Normal distribution
-      /// Only composable with other primitive distributions
-      /// </summary>
-      public static NormalPrimitive NormalPrimitive(double mean, double variance)
-      {
-         return new NormalPrimitive(mean, variance, Gen);
-      }
-
-      /// <summary>
-      /// Primitive LogNormal distribution
-      /// Only composable with other primitive distributions
-      /// </summary>
-      public static LogNormalPrimitive LogNormalPrimitive(double mean, double variance)
-      {
-         return new LogNormalPrimitive(mean, variance, Gen);
-      }
-
-      public static LogNormalPrimitive LogNormalPrimitiveMu(double mu, double sigma)
-      {
-         return new LogNormalPrimitive(mu, sigma, true, Gen);
-      }
-
-      /// <summary>
-      /// Primitive Beta distribution
-      /// Only composable with other primitive distributions
-      /// </summary>
-      public static BetaPrimitive BetaPrimitive(double alpha, double beta)
-      {
-         return new BetaPrimitive(alpha, beta, Gen);
-      }
-
-      /// <summary>
-      /// Primitive Gamma distribution
-      /// Only composable with other primitive distributions
-      /// </summary>
-      public static GammaPrimitive GammaPrimitive(double shape, double rate)
-      {
-         return new GammaPrimitive(shape, rate, Gen);
-      }
-
-      public static MultiVariateNormalPrimitive MultiVariateNormalPrimitive(double[] mean, Matrix<double> covariance)
-      {
-         return new MultiVariateNormalPrimitive(mean, covariance, Gen);
-      }
-
-      /// <summary>
-      /// Primitive Dirichlet distribution
-      /// Only composable with other primitive distributions
-      /// </summary>
-      public static DirichletPrimitive DirichletPrimitive(double[] alpha)
-      {
-         return new DirichletPrimitive(alpha, Gen);
-      }
-
-      /// <summary>
-      /// Poisson distribution
-      /// </summary>
-      public static Dist<int> Poisson(double lambda)
-      {
-         return Primitive(PoissonPrimitive(lambda));
-      }
-
-      /// <summary>
-      /// Normal distribution
-      /// </summary>
-      public static Dist<double> Normal(double mean, double variance)
-      {
-         return Primitive(NormalPrimitive(mean, variance));
-      }
-
-      /// <summary>
-      /// Log Normal distribution
-      /// </summary>
-      public static Dist<double> LogNormal(double mean, double variance)
-      {
-         return Primitive(LogNormalPrimitive(mean, variance));
-      }
-
-      public static Dist<double> LogNormalMu(double mu, double sigma)
-      {
-         return Primitive(LogNormalPrimitiveMu(mu, sigma));
-      }
-
-      /// <summary>
-      /// Gamma distribution
-      /// </summary>
-      public static Dist<double> Gamma(double shape, double rate)
-      {
-         return Primitive(GammaPrimitive(shape, rate));
-      }
-
-      /// <summary>
-      /// Categorical distribution
-      /// </summary>
-      public static Dist<T> Categorical<T>(T[] items, double[] probabilities)
-      {
-         return Primitive(CategoricalPrimitive<T>(items, probabilities));
-      }
-
-      public static Dist<double> UniformC()
-      {
-         return Primitive(ContinuousUniformPrimitive());
-      }
-
-      public static Dist<double> UniformC(double lower, double upper)
-      {
-         return Primitive(ContinuousUniformPrimitive(lower,upper));
-      }
-
-      /// <summary>
-      /// Beta distribution
-      /// </summary>
-      public static Dist<double> Beta(double alpha, double beta)
-      {
-         return Primitive(BetaPrimitive(alpha, beta));
-      }
-
-      /// <summary>
-      /// Dirichlet distribution
-      /// </summary>
-      public static Dist<double[]> Dirichlet(double[] alpha)
-      {
-         return Primitive(DirichletPrimitive(alpha));
-      }
-
-      public static Dist<double[]> MultiVariateNormal(double[] mean, Matrix<double> covariance)
-      {
-         return Primitive(MultiVariateNormalPrimitive(mean, covariance));
-      }
-      #endregion
-
-      #region GADT constructors
-
-      #region Parallel constructors
-      /// <summary>
-      /// Wraps the distribution to defer evaluation until explicitly parallelized
-      /// </summary>
-      public static Dist<Dist<A>> Independent<A>(Dist<A> dist)
-      {
-         return new Independent<A>(dist);
-      }
-
-      /// <summary>
-      /// Evaluates two distributions in parallel, passing the results to a function
-      /// </summary>
-      public static Dist<A> RunIndependentWith<T1, T2, A>(Dist<T1> dist1, Dist<T2> dist2, Func<T1, T2, Dist<A>> run)
-      {
-         return new RunIndependent<T1, T2, A>(dist1, dist2, run);
-      }
-
-      /// <summary>
-      /// Evaluates two distributions in parallel. The results are collected into a tuple.
-      /// </summary>
-      public static Dist<Tuple<T1, T2>> RunIndependent<T1, T2>(Dist<T1> dist1, Dist<T2> dist2)
-      {
-         return new RunIndependent<T1, T2, Tuple<T1, T2>>(dist1, dist2, (t1, t2) => Return(new Tuple<T1, T2>(t1, t2)));
-      }
-
-      /// <summary>
-      /// Evaluates three distributions in parallel. The results are collected into a tuple.
-      /// </summary>
-      public static Dist<Tuple<T1, T2, T3>> RunIndependent<T1, T2, T3>(Dist<T1> dist1, Dist<T2> dist2, Dist<T3> dist3)
-      {
-         return new RunIndependent3<T1, T2, T3, Tuple<T1, T2, T3>>(dist1, dist2, dist3, (t1, t2, t3) => Return(new Tuple<T1, T2, T3>(t1, t2, t3)));
-      }
-
-      /// <summary>
-      /// Evaluates three distributions in parallel, passing the results to a function
-      /// </summary>
-      public static Dist<A> RunIndependentWith<T1, T2, T3, A>(Dist<T1> dist1, Dist<T2> dist2, Dist<T3> dist3, Func<T1, T2, T3, Dist<A>> run)
-      {
-         return new RunIndependent3<T1, T2, T3, A>(dist1, dist2, dist3, run);
-      }
-      #endregion
-
-      /// <summary>
-      /// Primitive constructor for continuous dists
-      /// </summary>
-      public static Dist<A> Primitive<A>(PrimitiveDist<A> dist)
-      {
-         return new Primitive<A>(dist);
-      }
-
-      /// <summary>
-      /// Primitive constructor for finite dists
-      /// </summary>
-      public static Dist<A> Primitive<A>(FiniteDist<A> dist)
-      {
-         return new Primitive<A>(dist.ToSampleDist());
-      }
-
-      /// <summary>
-      /// Pure constructor, monadic return
-      /// </summary>
-      public static Dist<A> Return<A>(A value)
-      {
-         return new Pure<A>(value);
-      }
-
-      /// <summary>
-      /// Create a conditional distribution with given likelihood function and distribution
-      /// </summary>
-      public static Dist<A> Condition<A>(Func<A, Prob> likelihood, Dist<A> dist)
-      {
-         return new Conditional<A>(likelihood, dist);
-      }
-
-      /// <summary>
-      /// Conditional constructor
-      /// </summary>
-      public static Dist<A> Condition<A>(this Dist<A> dist, Func<A, Prob> likelihood)
-      {
-         return new Conditional<A>(likelihood, dist);
-      }
-
-      #endregion
-
-      #region Utility functions
-      /// <summary>
-      /// Aggregates probabilities of samples with identical values
-      /// The samples are arranged in ascending order
-      /// </summary>
-      /// <param name="keyFunc">Used to identify identical values</param>
-      public static Samples<A> Compact<A, Key>(Samples<A> samples, Func<A, Key> keyFunc) where A : IComparable<A>
-      {
-         return Samples(CompactUnordered(samples, keyFunc).Weights.OrderBy(w => w.Item));
-      }
-
-      /// <summary>
-      /// Aggregates probabilities of samples with identical values
-      /// </summary>
-      /// <param name="keyFunc">Used to identify identical values</param>
-      public static Samples<A> CompactUnordered<A, Key>(Samples<A> samples, Func<A, Key> keyFunc)
-      {
-         var compacted =
-             samples.Weights
-                 .GroupBy(ip => keyFunc(ip.Item))
-                 .Select(g =>
-                     ItemProb(
-                         g.First().Item,
-                         Prob(g.Select(ip => ip.Prob.Value).Sum())
-                     )
-                 );
-         return Samples(compacted);
-      }
-
-      /// <summary>
-      /// Aggregate & normalize samples
-      /// The samples are arranged in ascending order
-      /// </summary>
-      public static Samples<A> Enumerate<A, Key>(FiniteDist<A> dist, Func<A, Key> keyFunc) where A : IComparable<A>
-      {
-         return Importance.Normalize(Compact(dist.Explicit, keyFunc));
-      }
-
-      /// <summary>
-      /// The probability density function for a primitive distribution and point.
-      /// Throws NotImplementedException if no PDF is defined for given distribution.
-      /// </summary>
-      public static Prob Pdf(PrimitiveDist<double[]> dist, double[] x)
-      {
-
-         if (dist is DirichletPrimitive)
-         {
-            var dir = dist as DirichletPrimitive;
-            var d = new MathNet.Numerics.Distributions.Dirichlet(dir.alpha);
-
-            return Prob(d.Density(x));
-         }
-
-         if (dist is MultiVariateNormalPrimitive)
-         {
-            var d = dist as MultiVariateNormalPrimitive;
-
-            return Prob(d.mvn.Density(DenseMatrix.OfRowArrays(x)));
-         }
-         throw new NotImplementedException("No PDF for this distribution implemented");
-      }
-
-      /// <summary>
-      /// The probability density function for a primitive distribution and point.
-      /// Throws NotImplementedException if no PDF is defined for given distribution.
-      /// </summary>
-      public static Prob Pdf(PrimitiveDist<double> dist, double y)
-      {
-         if (dist is NormalPrimitive)
-         {
-            var normal = dist as NormalPrimitive;
-            return Prob(MathNet.Numerics.Distributions.Normal.PDF(normal.Mean, Math.Sqrt(normal.Variance), y));
-         }
-         if (dist is LogNormalPrimitive)
-         {
-            var lognormal = dist as LogNormalPrimitive;
-            return Prob(MathNet.Numerics.Distributions.LogNormal.PDF(lognormal.mu, lognormal.sigma, y));
-         }
-         if (dist is BetaPrimitive)
-         {
-            var beta = dist as BetaPrimitive;
-            return Prob(MathNet.Numerics.Distributions.Beta.PDF(beta.alpha, beta.beta, y));
-         }
-         if (dist is GammaPrimitive)
-         {
-            var gamma = dist as GammaPrimitive;
-            return Prob(MathNet.Numerics.Distributions.Gamma.PDF(gamma.shape, gamma.rate, y));
-         }
-         throw new NotImplementedException("No PDF for this distribution implemented");
-      }
-
-      /// <summary>
-      /// The probability mass function for a primitive distribution and point.
-      /// Throws NotImplementedException if no PMF is defined for given distribution.
-      /// </summary>
-      public static Prob Pmf(PrimitiveDist<int> dist, int y)
-      {
-         if (dist is PoissonPrimitive)
-         {
-            var poisson = dist as PoissonPrimitive;
-            return Prob(MathNet.Numerics.Distributions.Poisson.PMF(poisson.Lambda, y));
-         }
-         throw new NotImplementedException("No PMF for this distribution implemented");
-      }
-
-      public static Prob Pmf<T>(PrimitiveDist<T> dist, T k)
-      {
-         if (dist is CategoricalPrimitive<T>)
-         {
-            var cat = dist as CategoricalPrimitive<T>;
-            
-            return Prob(MathNet.Numerics.Distributions.Categorical.PMF(cat.ProbabilityMass, cat.ItemIndex[k]));
-         }
-         throw new NotImplementedException("No PMF for this distribution implemented");
-      }
-
-      /// <summary>
-      /// The probability density function for a distribution and point.
-      /// Throws ArgumentException if the distribution is not a Primitive.
-      /// </summary>
-      public static Prob Pdf(Dist<double> dist, double y)
-      {
-         if (dist is Primitive<double>)
-         {
-            var primitive = dist as Primitive<double>;
-            return Pdf(primitive.dist, y);
-         }
-         throw new ArgumentException("Can only calculate PDF for primitive distributions");
-      }
-
-      public static Prob Pdf(Dist<double[]> dist, double[] y)
-      {
-         if (dist is Primitive<double[]>)
-         {
-            var primitive = dist as Primitive<double[]>;
-            return Pdf(primitive.dist, y);
-         }
-         throw new ArgumentException("Can only calculate PDF for primitive distributions");
-      }
-
-      public static Prob Pmf<T>(Dist<T> dist, T k)
-      {
-         if (dist is Primitive<T>)
-         {
-            var primitive = dist as Primitive<T>;
-            return Pmf(primitive.dist, k);
-         }
-         throw new ArgumentException("Can only calculate PDF for primitive distributions");
-      }
-
-      public static Prob Pmf(Dist<int> dist, int y)
-      {
-         if (dist is Primitive<int>)
-         {
-            var primitive = dist as Primitive<int>;
-            return Pmf(primitive.dist, y);
-         }
-         throw new ArgumentException("Can only calculate pmf for primitive distributions");
-      }
-
-
-      /// <summary>
-      /// Appends a value to a list. Non-mutative.
-      /// </summary>
-      public static IEnumerable<A> Append<A>(IEnumerable<A> list, A value)
-      {
-         var appendList = new List<A>(list);
-         appendList.Add(value);
-         return appendList;
-      }
-
-      /// <summary>
-      /// Sigmoid function
-      /// </summary>
-      public static double Sigmoid(double x)
-      {
-         return 1 / (1 + Math.Exp(-x));
-      }
-      #endregion
-   }
-}
-=======
-﻿using System.Collections.Generic;
-using System.Linq;
-using System;
-using MathNet.Numerics.LinearAlgebra;
-using MathNet.Numerics.LinearAlgebra.Double;
-
-namespace ProbCSharp
-{
-    /// <summary>
-    /// This class exports a whole bunch of constructors.
-    /// Basically avoids us typing new X<A, B, C>()
-    /// which can make code unreadable when we have really large types.
-    /// </summary>
-    public static class ProbBase
-    {
-        // Singleton instance of the random generator to avoid repeated values in tight loops
-        public static Random Gen = new Random();
-
-        #region Primitive object constructors
-        /// <summary>
-        /// Probability constructor
-        /// </summary>
-        public static Prob Prob(double probability)
-        {
-            return new LogProb(Math.Log(probability));
-        }
-
-        /// <summary>
-        /// ItemProb constructor 
-        /// </summary>
-        public static ItemProb<A> ItemProb<A>(A item, Prob prob)
-        {
-            return new ItemProb<A>(item, prob);
-        }
-
-        /// <summary>
-        /// Samples constructor
-        /// </summary>
-        public static Samples<A> Samples<A>(IEnumerable<ItemProb<A>> itemProbs)
-        {
-            return new Samples<A>(itemProbs);
-        }
-
-        /// <summary>
-        /// Tuple constructor
-        /// </summary>
-        public static Tuple<A, B> Tuple<A, B>(A a, B b)
-        {
-            return new Tuple<A, B>(a, b);
-        }
-        #endregion
-
-        #region Distribution constructors
-        /// <summary>
-        /// Finite uniform distribution over list of items. 
-        /// Only composable with other finite distributions.
-        /// </summary>
-        public static FiniteDist<A> EnumUniformF<A>(IEnumerable<A> items)
-        {
-            var uniform = Samples(items.Select(i => new ItemProb<A>(i, Prob(1))));
-            return new FiniteDist<A>(Importance.Normalize(uniform));
-        }
-
-        /// <summary>
-        /// Uniform distribution over list of items
-        /// </summary>
-        public static Dist<A> UniformFromList<A>(IEnumerable<A> items)
-        {
-            return Primitive(EnumUniformF(items));
-        }
-
-        /// <summary>
-        /// Uniform distribution over parameter items
-        /// Only composable with other finite distributions.
-        /// </summary>
-        public static FiniteDist<A> UniformF<A>(params A[] items)
-        {
-            var itemList = new List<A>(items);
-            return EnumUniformF(itemList);
-        }
-
-        /// <summary>
-        /// Continuous Uniform distribution with lower bound 0 and upper bound 1
-        /// </summary>
-        public static Dist<double> Uniform()
-        {
-            return Primitive(UniformPrimitive());
-        }
-
-        /// <summary>
-        /// Continuous Uniform distribution with lower bound 0 and upper bound 1
-        /// </summary>
-        public static Dist<double> Uniform(double lower, double upper)
-        {
-            return Primitive(UniformPrimitive(lower, upper));
-        }
-
-        /// <summary>
-        /// Bernoulli distribution constructed from success probability
-        /// Only composable with other finite distributions.
-        /// </summary>
-        public static FiniteDist<bool> BernoulliF(Prob prob)
-        {
-            return new FiniteDist<bool>(ItemProb(true, prob), ItemProb(false, Prob(1 - prob.Value)));
-        }
-
-        /// <summary>
-        /// Bernoulli distribution constructed from success probability
-        /// </summary>
-        public static Dist<bool> Bernoulli(Prob prob)
-        {
-            return Primitive(BernoulliF(prob));
-        }
-
-        /// <summary>
-        /// Bernoulli distribution constructed from success probability
-        /// </summary>
-        public static Dist<bool> Bernoulli(double prob)
-        {
-            return Primitive(BernoulliF(Prob(prob)));
-        }
-
-        /// <summary>
-        /// Bernoulli distribution constructed from two items, and probability of first item
-        /// </summary>
-        public static Dist<A> Bernoulli<A>(double prob, A option1, A option2)
-        {
-            return Primitive(BernoulliF(Prob(prob))).Select(b => b ? option1 : option2);
-        }
-
-        /// <summary>
-        /// Categorical distribution
-        /// Only composable with other finite distributions
-        /// </summary>
-        public static FiniteDist<A> CategoricalF<A>(Samples<A> samples)
-        {
-            return new FiniteDist<A>(samples);
-        }
-
-        /// <summary>
-        /// Categorical distribution
-        /// Only composable with other finite distributions
-        /// </summary>
-        public static FiniteDist<A> CategoricalF<A>(params ItemProb<A>[] itemProbs)
-        {
-            return new FiniteDist<A>(Samples(itemProbs));
-        }
-
-        /// <summary>
-        /// Categorical distribution
-        /// </summary> 
-        public static Dist<A> Categorical<A>(Samples<A> samples)
-        {
-            return Primitive(CategoricalF(samples).ToSampleDist());
-        }
-
-        /// <summary>
-        /// Primitive Normal distribution
-        /// Only composable with other primitive distributions
-        /// </summary>
-        public static NormalPrimitive NormalPrimitive(double mean, double variance)
-        {
-            return new NormalPrimitive(mean, variance, Gen);
-        }
-
-        /// <summary>
-        /// Primitive studentT distribution
-        /// Only composable with other primitive distributions
-        /// </summary>
-        public static StudentTPrimitive StudentTPrimitive(double location, double scale, double normality)
-        {
-            return new StudentTPrimitive(location, scale, normality, Gen);
-        }
-
-        /// <summary>
-        /// Primitive uniform distribution with lower bound 0 and upper bound 1
-        /// Only composable with other primitive distributions
-        /// </summary>
-        public static UniformPrimitive UniformPrimitive()
-        {
-            return new UniformPrimitive();
-        }
-
-        /// <summary>
-        /// Primitive uniform distribution with lower bound 0 and upper bound 1
-        /// Only composable with other primitive distributions
-        /// </summary>
-        public static UniformPrimitive UniformPrimitive(double lower, double upper)
-        {
-            return new UniformPrimitive(lower, upper);
-        }
-
-        /// <summary>
-        /// Primitive Exponential distribution
-        /// Only composable with other primitive distributions
-        /// </summary>
-        public static ExponentialPrimitive ExponentialPrimitive(double rate)
-        {
-            return new ExponentialPrimitive(rate);
-        }
-        /// <summary>
-        /// Primitive Normal distribution
-        /// Only composable with other primitive distributions
-        /// </summary>
-        public static LogNormalPrimitive LogNormalPrimitive(double mean, double variance) {
-            return new LogNormalPrimitive(mean, variance, Gen);
-        }
-
-      public static LogNormalPrimitive LogNormalPrimitiveMu(double mu, double sigma)
-      {
-         return new LogNormalPrimitive(mu, sigma,true, Gen);
-      }
-
-      /// <summary>
-      /// Normal distribution
-      /// </summary>
-      public static Dist<double> Normal(double mean, double variance)
-        {
-            return Primitive(NormalPrimitive(mean, variance));
-        }
-
-        /// <summary>
-        /// StudenT distribution
-        /// </summary>
-        public static Dist<double> StudentT(double location, double scale, double normality)
-        {
-            return Primitive(StudentTPrimitive(location, scale, normality));
-        }
-
-        /// <summary>
-        /// Exponential distribution
-        /// </summary>
-        public static Dist<double> Exponential(double rate)
-        {
-            return Primitive(ExponentialPrimitive(rate));
-        }
-
-        /// <summary>
-        /// Log Normal distribution
-        /// </summary>
-        public static Dist<double> LogNormal(double mean, double variance) {
-            return Primitive(LogNormalPrimitive(mean, variance));
-        }
-
-       public static Dist<double> LogNormalMu(double mu, double sigma)
-       {
-           return Primitive(LogNormalPrimitiveMu(mu, sigma));
-       }
-
-
-      /// <summary>
-      /// Primitive Beta distribution
-      /// Only composable with other primitive distributions
-      /// </summary>
-      public static BetaPrimitive BetaPrimitive(double alpha, double beta)
-        {
-            return new BetaPrimitive(alpha, beta, Gen);
-        }
-
-      /// <summary>
-      /// Primitive Beta distribution
-      /// Only composable with other primitive distributions
-      /// </summary>
-      public static GammaPrimitive GammaPrimitive(double shape, double rate) {
-         return new GammaPrimitive(shape, rate, Gen);
-      }
-
-      public static MultiVariateNormalPrimitive MultiVariateNormalPrimitive(double[] mean, Matrix<double> covariance)
-      {
-         return new MultiVariateNormalPrimitive(mean, covariance, Gen);
-      }
-
-      /// <summary>
-      /// Primitive Beta distribution
-      /// Only composable with other primitive distributions
-      /// </summary>
-      public static DirichletPrimitive DirichletPrimitive(double[] alpha)
-      {
-         return new DirichletPrimitive(alpha, Gen);
-      }
-      /// <summary>
-      /// Beta distribution
-      /// </summary>
-      public static Dist<double> Gamma(double shape, double rate) {
-         return Primitive(GammaPrimitive(shape, rate));
-      }
-
-      /// <summary>
-      /// Beta distribution
-      /// </summary>
-      public static Dist<double> Beta(double alpha, double beta)
-      {
-         return Primitive(BetaPrimitive(alpha, beta));
-      }
-
-      /// <summary>
-      /// Beta distribution
-      /// </summary>
-      public static Dist<double[]> Dirichlet(double[] alpha)
-      {
-         return Primitive(DirichletPrimitive(alpha));
-      }
-
-      public static Dist<double[]> MultiVariateNormal(double[] mean, Matrix<double> covariance)
-      {
-         return Primitive(MultiVariateNormalPrimitive(mean, covariance));
-      }
-      #endregion
-
-      #region GADT constructors
-
-      #region Parallel constructors
-      /// <summary>
-      /// Wraps the distribution to defer evaluation until explicitly parallelized
-      /// </summary>
-      public static Dist<Dist<A>> Independent<A>(Dist<A> dist)
-        {
-            return new Independent<A>(dist);
-        }
-
-        /// <summary>
-        /// Evaluates two distributions in parallel, passing the results to a function
-        /// </summary>
-        public static Dist<A> RunIndependentWith<T1, T2, A>(Dist<T1> dist1, Dist<T2> dist2, Func<T1, T2, Dist<A>> run)
-        {
-            return new RunIndependent<T1, T2, A>(dist1, dist2, run);
-        }
-
-        /// <summary>
-        /// Evaluates two distributions in parallel. The results are collected into a tuple.
-        /// </summary>
-        public static Dist<Tuple<T1, T2>> RunIndependent<T1, T2>(Dist<T1> dist1, Dist<T2> dist2)
-        {
-            return new RunIndependent<T1, T2, Tuple<T1, T2>>(dist1, dist2, (t1, t2) => Return(new Tuple<T1, T2>(t1, t2)));
-        }
-
-        /// <summary>
-        /// Evaluates three distributions in parallel. The results are collected into a tuple.
-        /// </summary>
-        public static Dist<Tuple<T1, T2, T3>> RunIndependent<T1, T2, T3>(Dist<T1> dist1, Dist<T2> dist2, Dist<T3> dist3)
-        {
-            return new RunIndependent3<T1, T2, T3, Tuple<T1, T2, T3>>(dist1, dist2, dist3, (t1, t2, t3) => Return(new Tuple<T1, T2, T3>(t1, t2, t3)));
-        }
-
-        /// <summary>
-        /// Evaluates three distributions in parallel, passing the results to a function
-        /// </summary>
-        public static Dist<A> RunIndependentWith<T1, T2, T3, A>(Dist<T1> dist1, Dist<T2> dist2, Dist<T3> dist3, Func<T1, T2, T3, Dist<A>> run)
-        {
-            return new RunIndependent3<T1, T2, T3, A>(dist1, dist2, dist3, run);
-        }
-        #endregion
-
-        /// <summary>
-        /// Primitive constructor for continuous dists
-        /// </summary>
-        public static Dist<A> Primitive<A>(PrimitiveDist<A> dist)
-        {
-            return new Primitive<A>(dist);
-        }
-
-        /// <summary>
-        /// Primitive constructor for finite dists
-        /// </summary>
-        public static Dist<A> Primitive<A>(FiniteDist<A> dist)
-        {
-            return new Primitive<A>(dist.ToSampleDist());
-        }
-
-        /// <summary>
-        /// Pure constructor, monadic return
-        /// </summary>
-        public static Dist<A> Return<A>(A value)
-        {
-            return new Pure<A>(value);
-        }
-
-        /// <summary>
-        /// Create a conditional distribution with given likelihood function and distribution
-        /// </summary>
-        public static Dist<A> Condition<A>(Func<A, Prob> likelihood, Dist<A> dist)
-        {
-            return new Conditional<A>(likelihood, dist);
-        }
-
-        /// <summary>
-        /// Conditional constructor
-        /// </summary>
-        public static Dist<A> Condition<A>(this Dist<A> dist, Func<A, Prob> likelihood)
-        {
-            return new Conditional<A>(likelihood, dist);
-        }
-
-        #endregion
-
-        #region Utility functions
-        /// <summary>
-        /// Aggregates probabilities of samples with identical values
-        /// The samples are arranged in ascending order
-        /// </summary>
-        /// <param name="keyFunc">Used to identify identical values</param>
-        public static Samples<A> Compact<A, Key>(Samples<A> samples, Func<A, Key> keyFunc) where A : IComparable<A>
-        {
-            return Samples(CompactUnordered(samples, keyFunc).Weights.OrderBy(w => w.Item));
-        }
-
-        /// <summary>
-        /// Aggregates probabilities of samples with identical values
-        /// </summary>
-        /// <param name="keyFunc">Used to identify identical values</param>
-        public static Samples<A> CompactUnordered<A, Key>(Samples<A> samples, Func<A, Key> keyFunc)
-        {
-            var compacted =
-                samples.Weights
-                    .GroupBy(ip => keyFunc(ip.Item))
-                    .Select(g => 
-                        ItemProb(
-                            g.First().Item,
-                            Prob(g.Select(ip => ip.Prob.Value).Sum())
-                        )
-                    );
-            return Samples(compacted);
-        }
-
-        /// <summary>
-        /// Aggregate & normalize samples
-        /// The samples are arranged in ascending order
-        /// </summary>
-        public static Samples<A> Enumerate<A, Key>(FiniteDist<A> dist, Func<A, Key> keyFunc) where A : IComparable<A>
-        {
-            return Importance.Normalize(Compact(dist.Explicit, keyFunc));
-        }
-
-        /// <summary>
-        /// The probability density function for a primitive distribution and point.
-        /// Throws NotImplementedException if no PDF is defined for given distribution.
-        /// </summary>
-        public static Prob Pdf(PrimitiveDist<double[]> dist, double[] x)
-        {
-
-            if (dist is DirichletPrimitive)
-            {
-                var dir = dist as DirichletPrimitive;
-                var d = new MathNet.Numerics.Distributions.Dirichlet(dir.alpha);
-                 
-                return Prob(d.Density(x));
-            }
-
-            if (dist is MultiVariateNormalPrimitive)
-            {
-               var d = dist as MultiVariateNormalPrimitive;
-               
-               return Prob(d.mvn.Density(DenseMatrix.OfRowArrays(x)));
-            }
-         throw new NotImplementedException("No PDF for this distribution implemented");
-        }
-
-        /// <summary>
-        /// The probability density function for a primitive distribution and point.
-        /// Throws NotImplementedException if no PDF is defined for given distribution.
-        /// </summary>
-        public static Prob Pdf(PrimitiveDist<double> dist, double y)
-        {
-            if (dist is NormalPrimitive)
-            {
-                var normal = dist as NormalPrimitive;
-                return Prob(MathNet.Numerics.Distributions.Normal.PDF(normal.Mean, Math.Sqrt(normal.Variance), y));
-            }
-            if (dist is LogNormalPrimitive) {
-                var lognormal = dist as LogNormalPrimitive;
-                return Prob(MathNet.Numerics.Distributions.LogNormal.PDF(lognormal.mu, lognormal.sigma, y));
-            }
-            if (dist is BetaPrimitive)
-            {
-                var beta = dist as BetaPrimitive;
-                return Prob(MathNet.Numerics.Distributions.Beta.PDF(beta.alpha, beta.beta, y));
-            }
-            if (dist is GammaPrimitive) {
-                var gamma = dist as GammaPrimitive;
-                return Prob(MathNet.Numerics.Distributions.Gamma.PDF(gamma.shape, gamma.rate, y));
-            }
-            throw new NotImplementedException("No PDF for this distribution implemented");
-        }
-
-        /// <summary>
-        /// The probability mass function for a primitive distribution and point.
-        /// Throws NotImplementedException if no PMF is defined for given distribution.
-        /// </summary>
-        public static Prob Pmf(PrimitiveDist<int> dist, int y)
-        {
-            if (dist is PoissonPrimitive)
-            {
-                var poisson = dist as PoissonPrimitive;
-                return Prob(MathNet.Numerics.Distributions.Poisson.PMF(poisson.Lambda, y));
-            }
-            throw new NotImplementedException("No PDF for this distribution implemented");
-        }
-
-        /// <summary>
-        /// The probability density function for a distribution and point.
-        /// Throws ArgumentException if the distribution is not a Primitive.
-        /// </summary>
-        public static Prob Pdf(Dist<double> dist, double y)
-        {
-            if (dist is Primitive<double>)
-            {
-                var primitive = dist as Primitive<double>;
-                return Pdf(primitive.dist, y);
-            }
-            throw new ArgumentException("Can only calculate PDF for primitive distributions");
-        }
-
-      public static Prob Pdf(Dist<double[]> dist, double[] y)
-      {
-         if (dist is Primitive<double[]>)
-         {
-            var primitive = dist as Primitive<double[]>;
-            return Pdf(primitive.dist, y);
-         }
-         throw new ArgumentException("Can only calculate PDF for primitive distributions");
-      }
-
-
-      /// <summary>
-      /// Appends a value to a list. Non-mutative.
-      /// </summary>
-      public static IEnumerable<A> Append<A>(IEnumerable<A> list, A value)
-        {
-            var appendList = new List<A>(list);
-            appendList.Add(value);
-            return appendList;
-        }
-
-        /// <summary>
-        /// Sigmoid function
-        /// </summary>
-        public static double Sigmoid(double x)
-        {
-            return 1 / (1 + Math.Exp(-x));
-        }
-        #endregion
-    }
-}
->>>>>>> 298cf0ca
+﻿using System.Collections.Generic;
+using System.Linq;
+using System;
+using MathNet.Numerics.LinearAlgebra;
+using MathNet.Numerics.LinearAlgebra.Double;
+
+namespace ProbCSharp
+{
+   /// <summary>
+   /// This class exports a whole bunch of constructors.
+   /// Basically avoids us typing new X<A, B, C>()
+   /// which can make code unreadable when we have really large types.
+   /// </summary>
+   public static class ProbBase
+   {
+      // Singleton instance of the random generator to avoid repeated values in tight loops
+      public static Random Gen = new Random();
+
+      #region Primitive object constructors
+      /// <summary>
+      /// Probability constructor
+      /// </summary>
+      public static Prob Prob(double probability)
+      {
+         return new LogProb(Math.Log(probability));
+      }
+
+      /// <summary>
+      /// ItemProb constructor 
+      /// </summary>
+      public static ItemProb<A> ItemProb<A>(A item, Prob prob)
+      {
+         return new ItemProb<A>(item, prob);
+      }
+
+      /// <summary>
+      /// Samples constructor
+      /// </summary>
+      public static Samples<A> Samples<A>(IEnumerable<ItemProb<A>> itemProbs)
+      {
+         return new Samples<A>(itemProbs);
+      }
+
+      /// <summary>
+      /// Tuple constructor
+      /// </summary>
+      public static Tuple<A, B> Tuple<A, B>(A a, B b)
+      {
+         return new Tuple<A, B>(a, b);
+      }
+      #endregion
+
+      #region Distribution constructors
+      /// <summary>
+      /// Finite uniform distribution over list of items. 
+      /// Only composable with other finite distributions.
+      /// </summary>
+      public static FiniteDist<A> EnumUniformF<A>(IEnumerable<A> items)
+      {
+         var uniform = Samples(items.Select(i => new ItemProb<A>(i, Prob(1))));
+         return new FiniteDist<A>(Importance.Normalize(uniform));
+      }
+
+      /// <summary>
+      /// Uniform distribution over list of items
+      /// </summary>
+      public static Dist<A> UniformFromList<A>(IEnumerable<A> items)
+      {
+         return Primitive(EnumUniformF(items));
+      }
+
+      /// <summary>
+      /// Uniform distribution over parameter items
+      /// Only composable with other finite distributions.
+      /// </summary>
+      public static FiniteDist<A> UniformF<A>(params A[] items)
+      {
+         var itemList = new List<A>(items);
+         return EnumUniformF(itemList);
+      }
+
+      /// <summary>
+      /// Uniform distribution over parameter items
+      /// </summary>
+      public static Dist<A> Uniform<A>(params A[] items)
+      {
+         return Primitive(UniformF(items));
+      }
+
+      /// <summary>
+      /// Bernoulli distribution constructed from success probability
+      /// Only composable with other finite distributions.
+      /// </summary>
+      public static FiniteDist<bool> BernoulliF(Prob prob)
+      {
+         return new FiniteDist<bool>(ItemProb(true, prob), ItemProb(false, Prob(1 - prob.Value)));
+      }
+
+      /// <summary>
+      /// Bernoulli distribution constructed from success probability
+      /// </summary>
+      public static Dist<bool> Bernoulli(Prob prob)
+      {
+         return Primitive(BernoulliF(prob));
+      }
+
+      /// <summary>
+      /// Bernoulli distribution constructed from success probability
+      /// </summary>
+      public static Dist<bool> Bernoulli(double prob)
+      {
+         return Primitive(BernoulliF(Prob(prob)));
+      }
+
+      /// <summary>
+      /// Bernoulli distribution constructed from two items, and probability of first item
+      /// </summary>
+      public static Dist<A> Bernoulli<A>(double prob, A option1, A option2)
+      {
+         return Primitive(BernoulliF(Prob(prob))).Select(b => b ? option1 : option2);
+      }
+
+      /// <summary>
+      /// Categorical distribution
+      /// Only composable with other finite distributions
+      /// </summary>
+      public static FiniteDist<A> CategoricalF<A>(Samples<A> samples)
+      {
+         return new FiniteDist<A>(samples);
+      }
+
+      /// <summary>
+      /// Categorical distribution
+      /// </summary> 
+      public static Dist<A> Categorical<A>(Samples<A> samples)
+      {
+         return Primitive(CategoricalF(samples).ToSampleDist());
+      }
+
+      /// <summary>
+      /// Categorical distribution
+      /// </summary> 
+      public static CategoricalPrimitive<A> CategoricalPrimitive<A>(A[] items, double [] probabilities)
+      {
+         return new CategoricalPrimitive<A>(items, probabilities, Gen);
+      }
+
+        /// <summary>
+        /// Primitive studentT distribution
+        /// Only composable with other primitive distributions
+        /// </summary>
+        public static StudentTPrimitive StudentTPrimitive(double location, double scale, double normality)
+        {
+            return new StudentTPrimitive(location, scale, normality, Gen);
+        }
+
+        /// <summary>
+        /// Primitive Exponential distribution
+        /// Only composable with other primitive distributions
+        /// </summary>
+        public static ExponentialPrimitive ExponentialPrimitive(double rate)
+        {
+            return new ExponentialPrimitive(rate);
+        }
+
+        /// <summary>
+        /// Primitive Contiuous Uniform distribution
+        /// Only composable with other primitive distributions
+        /// </summary>
+      public static ContinuousUniformPrimitive ContinuousUniformPrimitive()
+      {
+         return new ContinuousUniformPrimitive(Gen);
+      }
+
+      /// <summary>
+      /// Primitive Contiuous Uniform distribution
+      /// Only composable with other primitive distributions
+      /// </summary>
+      public static ContinuousUniformPrimitive ContinuousUniformPrimitive(double lower, double upper)
+      {
+         return new ContinuousUniformPrimitive(lower,upper, Gen);
+      }
+
+
+      /// <summary>
+      /// Primitive Poisson distribution
+      /// Only composable with other primitive distributions
+      /// </summary>
+      public static PoissonPrimitive PoissonPrimitive(double lambda)
+      {
+         return new PoissonPrimitive(lambda, Gen);
+      }
+
+      /// <summary>
+      /// Primitive Normal distribution
+      /// Only composable with other primitive distributions
+      /// </summary>
+      public static NormalPrimitive NormalPrimitive(double mean, double variance)
+      {
+         return new NormalPrimitive(mean, variance, Gen);
+      }
+
+      /// <summary>
+      /// Primitive LogNormal distribution
+      /// Only composable with other primitive distributions
+      /// </summary>
+      public static LogNormalPrimitive LogNormalPrimitive(double mean, double variance)
+      {
+         return new LogNormalPrimitive(mean, variance, Gen);
+      }
+
+      public static LogNormalPrimitive LogNormalPrimitiveMu(double mu, double sigma)
+      {
+         return new LogNormalPrimitive(mu, sigma, true, Gen);
+      }
+
+      /// <summary>
+      /// Primitive Beta distribution
+      /// Only composable with other primitive distributions
+      /// </summary>
+      public static BetaPrimitive BetaPrimitive(double alpha, double beta)
+      {
+         return new BetaPrimitive(alpha, beta, Gen);
+      }
+
+      /// <summary>
+      /// Primitive Gamma distribution
+      /// Only composable with other primitive distributions
+      /// </summary>
+      public static GammaPrimitive GammaPrimitive(double shape, double rate)
+      {
+         return new GammaPrimitive(shape, rate, Gen);
+      }
+
+      public static MultiVariateNormalPrimitive MultiVariateNormalPrimitive(double[] mean, Matrix<double> covariance)
+      {
+         return new MultiVariateNormalPrimitive(mean, covariance, Gen);
+      }
+
+      /// <summary>
+      /// Primitive Dirichlet distribution
+      /// Only composable with other primitive distributions
+      /// </summary>
+      public static DirichletPrimitive DirichletPrimitive(double[] alpha)
+      {
+         return new DirichletPrimitive(alpha, Gen);
+      }
+
+      /// <summary>
+      /// Poisson distribution
+      /// </summary>
+      public static Dist<int> Poisson(double lambda)
+      {
+         return Primitive(PoissonPrimitive(lambda));
+      }
+
+      /// <summary>
+      /// Normal distribution
+      /// </summary>
+      public static Dist<double> Normal(double mean, double variance)
+      {
+         return Primitive(NormalPrimitive(mean, variance));
+      }
+
+      /// <summary>
+      /// Log Normal distribution
+      /// </summary>
+      public static Dist<double> LogNormal(double mean, double variance)
+      {
+         return Primitive(LogNormalPrimitive(mean, variance));
+      }
+
+      public static Dist<double> LogNormalMu(double mu, double sigma)
+      {
+         return Primitive(LogNormalPrimitiveMu(mu, sigma));
+      }
+
+      /// <summary>
+      /// Gamma distribution
+      /// </summary>
+      public static Dist<double> Gamma(double shape, double rate)
+      {
+         return Primitive(GammaPrimitive(shape, rate));
+      }
+
+      /// <summary>
+      /// Categorical distribution
+      /// </summary>
+      public static Dist<T> Categorical<T>(T[] items, double[] probabilities)
+      {
+         return Primitive(CategoricalPrimitive<T>(items, probabilities));
+      }
+
+      public static Dist<double> Uniform()
+      {
+         return Primitive(ContinuousUniformPrimitive());
+      }
+
+      public static Dist<double> Uniform(double lower, double upper)
+      {
+         return Primitive(ContinuousUniformPrimitive(lower,upper));
+      }
+
+        /// <summary>
+        /// StudenT distribution
+        /// </summary>
+        public static Dist<double> StudentT(double location, double scale, double normality)
+        {
+            return Primitive(StudentTPrimitive(location, scale, normality));
+        }
+
+        /// <summary>
+        /// Exponential distribution
+        /// </summary>
+        public static Dist<double> Exponential(double rate)
+        {
+            return Primitive(ExponentialPrimitive(rate));
+        }
+
+        /// <summary>
+        /// Beta distribution
+        /// </summary>
+        public static Dist<double> Beta(double alpha, double beta)
+      {
+         return Primitive(BetaPrimitive(alpha, beta));
+      }
+
+      /// <summary>
+      /// Dirichlet distribution
+      /// </summary>
+      public static Dist<double[]> Dirichlet(double[] alpha)
+      {
+         return Primitive(DirichletPrimitive(alpha));
+      }
+
+      public static Dist<double[]> MultiVariateNormal(double[] mean, Matrix<double> covariance)
+      {
+         return Primitive(MultiVariateNormalPrimitive(mean, covariance));
+      }
+      #endregion
+
+      #region GADT constructors
+
+      #region Parallel constructors
+      /// <summary>
+      /// Wraps the distribution to defer evaluation until explicitly parallelized
+      /// </summary>
+      public static Dist<Dist<A>> Independent<A>(Dist<A> dist)
+      {
+         return new Independent<A>(dist);
+      }
+
+      /// <summary>
+      /// Evaluates two distributions in parallel, passing the results to a function
+      /// </summary>
+      public static Dist<A> RunIndependentWith<T1, T2, A>(Dist<T1> dist1, Dist<T2> dist2, Func<T1, T2, Dist<A>> run)
+      {
+         return new RunIndependent<T1, T2, A>(dist1, dist2, run);
+      }
+
+      /// <summary>
+      /// Evaluates two distributions in parallel. The results are collected into a tuple.
+      /// </summary>
+      public static Dist<Tuple<T1, T2>> RunIndependent<T1, T2>(Dist<T1> dist1, Dist<T2> dist2)
+      {
+         return new RunIndependent<T1, T2, Tuple<T1, T2>>(dist1, dist2, (t1, t2) => Return(new Tuple<T1, T2>(t1, t2)));
+      }
+
+      /// <summary>
+      /// Evaluates three distributions in parallel. The results are collected into a tuple.
+      /// </summary>
+      public static Dist<Tuple<T1, T2, T3>> RunIndependent<T1, T2, T3>(Dist<T1> dist1, Dist<T2> dist2, Dist<T3> dist3)
+      {
+         return new RunIndependent3<T1, T2, T3, Tuple<T1, T2, T3>>(dist1, dist2, dist3, (t1, t2, t3) => Return(new Tuple<T1, T2, T3>(t1, t2, t3)));
+      }
+
+      /// <summary>
+      /// Evaluates three distributions in parallel, passing the results to a function
+      /// </summary>
+      public static Dist<A> RunIndependentWith<T1, T2, T3, A>(Dist<T1> dist1, Dist<T2> dist2, Dist<T3> dist3, Func<T1, T2, T3, Dist<A>> run)
+      {
+         return new RunIndependent3<T1, T2, T3, A>(dist1, dist2, dist3, run);
+      }
+      #endregion
+
+      /// <summary>
+      /// Primitive constructor for continuous dists
+      /// </summary>
+      public static Dist<A> Primitive<A>(PrimitiveDist<A> dist)
+      {
+         return new Primitive<A>(dist);
+      }
+
+      /// <summary>
+      /// Primitive constructor for finite dists
+      /// </summary>
+      public static Dist<A> Primitive<A>(FiniteDist<A> dist)
+      {
+         return new Primitive<A>(dist.ToSampleDist());
+      }
+
+      /// <summary>
+      /// Pure constructor, monadic return
+      /// </summary>
+      public static Dist<A> Return<A>(A value)
+      {
+         return new Pure<A>(value);
+      }
+
+      /// <summary>
+      /// Create a conditional distribution with given likelihood function and distribution
+      /// </summary>
+      public static Dist<A> Condition<A>(Func<A, Prob> likelihood, Dist<A> dist)
+      {
+         return new Conditional<A>(likelihood, dist);
+      }
+
+      /// <summary>
+      /// Conditional constructor
+      /// </summary>
+      public static Dist<A> Condition<A>(this Dist<A> dist, Func<A, Prob> likelihood)
+      {
+         return new Conditional<A>(likelihood, dist);
+      }
+
+      #endregion
+
+      #region Utility functions
+      /// <summary>
+      /// Aggregates probabilities of samples with identical values
+      /// The samples are arranged in ascending order
+      /// </summary>
+      /// <param name="keyFunc">Used to identify identical values</param>
+      public static Samples<A> Compact<A, Key>(Samples<A> samples, Func<A, Key> keyFunc) where A : IComparable<A>
+      {
+         return Samples(CompactUnordered(samples, keyFunc).Weights.OrderBy(w => w.Item));
+      }
+
+      /// <summary>
+      /// Aggregates probabilities of samples with identical values
+      /// </summary>
+      /// <param name="keyFunc">Used to identify identical values</param>
+      public static Samples<A> CompactUnordered<A, Key>(Samples<A> samples, Func<A, Key> keyFunc)
+      {
+         var compacted =
+             samples.Weights
+                 .GroupBy(ip => keyFunc(ip.Item))
+                 .Select(g =>
+                     ItemProb(
+                         g.First().Item,
+                         Prob(g.Select(ip => ip.Prob.Value).Sum())
+                     )
+                 );
+         return Samples(compacted);
+      }
+
+      /// <summary>
+      /// Aggregate & normalize samples
+      /// The samples are arranged in ascending order
+      /// </summary>
+      public static Samples<A> Enumerate<A, Key>(FiniteDist<A> dist, Func<A, Key> keyFunc) where A : IComparable<A>
+      {
+         return Importance.Normalize(Compact(dist.Explicit, keyFunc));
+      }
+
+      /// <summary>
+      /// The probability density function for a primitive distribution and point.
+      /// Throws NotImplementedException if no PDF is defined for given distribution.
+      /// </summary>
+      public static Prob Pdf(PrimitiveDist<double[]> dist, double[] x)
+      {
+
+         if (dist is DirichletPrimitive)
+         {
+            var dir = dist as DirichletPrimitive;
+            var d = new MathNet.Numerics.Distributions.Dirichlet(dir.alpha);
+
+            return Prob(d.Density(x));
+         }
+
+         if (dist is MultiVariateNormalPrimitive)
+         {
+            var d = dist as MultiVariateNormalPrimitive;
+
+            return Prob(d.mvn.Density(DenseMatrix.OfRowArrays(x)));
+         }
+         throw new NotImplementedException("No PDF for this distribution implemented");
+      }
+
+      /// <summary>
+      /// The probability density function for a primitive distribution and point.
+      /// Throws NotImplementedException if no PDF is defined for given distribution.
+      /// </summary>
+      public static Prob Pdf(PrimitiveDist<double> dist, double y)
+      {
+         if (dist is NormalPrimitive)
+         {
+            var normal = dist as NormalPrimitive;
+            return Prob(MathNet.Numerics.Distributions.Normal.PDF(normal.Mean, Math.Sqrt(normal.Variance), y));
+         }
+         if (dist is LogNormalPrimitive)
+         {
+            var lognormal = dist as LogNormalPrimitive;
+            return Prob(MathNet.Numerics.Distributions.LogNormal.PDF(lognormal.mu, lognormal.sigma, y));
+         }
+         if (dist is BetaPrimitive)
+         {
+            var beta = dist as BetaPrimitive;
+            return Prob(MathNet.Numerics.Distributions.Beta.PDF(beta.alpha, beta.beta, y));
+         }
+         if (dist is GammaPrimitive)
+         {
+            var gamma = dist as GammaPrimitive;
+            return Prob(MathNet.Numerics.Distributions.Gamma.PDF(gamma.shape, gamma.rate, y));
+         }
+         throw new NotImplementedException("No PDF for this distribution implemented");
+      }
+
+      /// <summary>
+      /// The probability mass function for a primitive distribution and point.
+      /// Throws NotImplementedException if no PMF is defined for given distribution.
+      /// </summary>
+      public static Prob Pmf(PrimitiveDist<int> dist, int y)
+      {
+         if (dist is PoissonPrimitive)
+         {
+            var poisson = dist as PoissonPrimitive;
+            return Prob(MathNet.Numerics.Distributions.Poisson.PMF(poisson.Lambda, y));
+         }
+         throw new NotImplementedException("No PMF for this distribution implemented");
+      }
+
+      public static Prob Pmf<T>(PrimitiveDist<T> dist, T k)
+      {
+         if (dist is CategoricalPrimitive<T>)
+         {
+            var cat = dist as CategoricalPrimitive<T>;
+            
+            return Prob(MathNet.Numerics.Distributions.Categorical.PMF(cat.ProbabilityMass, cat.ItemIndex[k]));
+         }
+         throw new NotImplementedException("No PMF for this distribution implemented");
+      }
+
+      /// <summary>
+      /// The probability density function for a distribution and point.
+      /// Throws ArgumentException if the distribution is not a Primitive.
+      /// </summary>
+      public static Prob Pdf(Dist<double> dist, double y)
+      {
+         if (dist is Primitive<double>)
+         {
+            var primitive = dist as Primitive<double>;
+            return Pdf(primitive.dist, y);
+         }
+         throw new ArgumentException("Can only calculate PDF for primitive distributions");
+      }
+
+      public static Prob Pdf(Dist<double[]> dist, double[] y)
+      {
+         if (dist is Primitive<double[]>)
+         {
+            var primitive = dist as Primitive<double[]>;
+            return Pdf(primitive.dist, y);
+         }
+         throw new ArgumentException("Can only calculate PDF for primitive distributions");
+      }
+
+      public static Prob Pmf<T>(Dist<T> dist, T k)
+      {
+         if (dist is Primitive<T>)
+         {
+            var primitive = dist as Primitive<T>;
+            return Pmf(primitive.dist, k);
+         }
+         throw new ArgumentException("Can only calculate PDF for primitive distributions");
+      }
+
+      public static Prob Pmf(Dist<int> dist, int y)
+      {
+         if (dist is Primitive<int>)
+         {
+            var primitive = dist as Primitive<int>;
+            return Pmf(primitive.dist, y);
+         }
+         throw new ArgumentException("Can only calculate pmf for primitive distributions");
+      }
+
+
+      /// <summary>
+      /// Appends a value to a list. Non-mutative.
+      /// </summary>
+      public static IEnumerable<A> Append<A>(IEnumerable<A> list, A value)
+      {
+         var appendList = new List<A>(list);
+         appendList.Add(value);
+         return appendList;
+      }
+
+      /// <summary>
+      /// Sigmoid function
+      /// </summary>
+      public static double Sigmoid(double x)
+      {
+         return 1 / (1 + Math.Exp(-x));
+      }
+      #endregion
+   }
+}